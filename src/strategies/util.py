--- conflicted
+++ resolved
@@ -2,12 +2,9 @@
 Defines common utilities shared across arbitrage strategies.
 """
 
-<<<<<<< HEAD
 import json
-=======
 from decimal import Decimal
 from collections import deque
->>>>>>> 6ca24841
 import operator
 from functools import reduce
 import logging
@@ -41,12 +38,8 @@
 logger = logging.getLogger(__name__)
 
 
-<<<<<<< HEAD
-IBC_TRANSFER_GAS = 100000
-
-
 MAX_POOL_LIQUIDITY_TRADE = Decimal("0.1")
-=======
+
 """
 The amount of the summed gas limit that will be consumed if messages
 are batched together.
@@ -55,7 +48,6 @@
 
 
 IBC_TRANSFER_GAS = 1000
->>>>>>> 6ca24841
 
 
 def fmt_route_leg(leg: Leg) -> str:
@@ -135,34 +127,6 @@
         [len(route), fmt_route(route)],
     )
 
-<<<<<<< HEAD
-    for leg, to_swap in zip(route, quantities):
-        balance_resp: Optional[int]
-
-        if prev_leg:
-            chain_id = prev_leg.backend.chain_id
-            chain_prefix = prev_leg.backend.chain_prefix
-            out_asset = prev_leg.out_asset()
-
-            balance_resp = try_multiple_clients(
-                ctx.clients[chain_id],
-                lambda client: client.query_bank_balance(
-                    Address(ctx.wallet.public_key(), prefix=chain_prefix),
-                    out_asset,
-                ),
-            )
-        else:
-            balance_resp = try_multiple_clients(
-                ctx.clients[leg.backend.chain_id],
-                lambda client: client.query_bank_balance(
-                    Address(ctx.wallet.public_key(), prefix=leg.backend.chain_prefix),
-                    leg.in_asset(),
-                ),
-            )
-
-        if not balance_resp:
-            raise ValueError(f"Couldn't get balance for asset {leg.in_asset()}.")
-=======
     to_execute: deque[tuple[Leg, int]] = deque(zip(route, quantities))
 
     while len(to_execute) > 0:
@@ -178,7 +142,6 @@
 
         if not balance_resp:
             continue
->>>>>>> 6ca24841
 
         to_swap = min(to_swap, balance_resp)
 
