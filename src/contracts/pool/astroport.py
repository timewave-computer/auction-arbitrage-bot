--- conflicted
+++ resolved
@@ -109,17 +109,12 @@
         self.asset_a_denom = asset_a
         self.asset_b_denom = asset_b
         self.chain_id = contract_info.clients[0].query_chain_id()
-<<<<<<< HEAD
         self.chain_name = chain_info["chain_name"]
         self.chain_prefix = chain_info["chain_prefix"]
         self.chain_fee_denom = chain_info["chain_fee_denom"]
         self.chain_transfer_channel_ids = chain_info["chain_transfer_channel_ids"]
-=======
-        self.chain_prefix = "neutron"
-        self.chain_fee_denom = "untrn"
         self.chain_gas_price = Decimal("0.01")
         self.swap_gas_limit = 500000
->>>>>>> 6ca24841
         self.kind = "astroport"
         self.endpoints = endpoints["http"]
         self.session = session
